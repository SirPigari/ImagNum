--- conflicted
+++ resolved
@@ -463,22 +463,6 @@
         if self.is_zero() {
             return Float::new("0".to_string(), 0, false, NumberKind::Finite);
         }
-<<<<<<< HEAD
-
-        let mut mantissa = self.mantissa.clone();
-        let mut exponent = self.exponent;
-
-        if mantissa.len() > precision {
-            let round_digit = mantissa.chars().nth(precision).unwrap_or('0').to_digit(10).unwrap_or(0);
-            mantissa.truncate(precision);
-            if round_digit >= 5 {
-                let incremented = (mantissa.parse::<u64>().unwrap_or(0) + 1).to_string();
-                mantissa = incremented;
-            }
-        }
-
-        // Normalize the mantissa and adjust exponent
-=======
     
         let old_len = self.mantissa.len();
     
@@ -520,7 +504,6 @@
             exponent += old_len as i32 - mantissa.len() as i32;
         }
     
->>>>>>> 3542c61e
         while mantissa.len() > 1 && mantissa.starts_with('0') {
             mantissa.remove(0);
             exponent -= 1;
@@ -529,11 +512,6 @@
             mantissa = "0".to_string();
             exponent = 0;
         }
-<<<<<<< HEAD
-
-        Float::new(mantissa, exponent, self.negative, NumberKind::Finite)
-    }
-=======
     
         Float::new(mantissa, exponent, self.negative, NumberKind::Finite)
     }
@@ -576,7 +554,6 @@
     
         Float::new(mantissa, exponent, self.negative, NumberKind::Finite)
     } 
->>>>>>> 3542c61e
     pub fn from_f64(value: f64) -> Self {
         if value.is_nan() {
             return Float::new(String::new(), 0, false, NumberKind::NaN);
@@ -614,10 +591,6 @@
         if self.kind == NumberKind::NaN || self.kind == NumberKind::Infinity || self.kind == NumberKind::NegInfinity {
             return false;
         }
-<<<<<<< HEAD
-        self.exponent >= 0 && self.mantissa.chars().all(|c| c.is_digit(10)) && !self.mantissa.is_empty()
-    }
-=======
     
         if self.mantissa.is_empty() || !self.mantissa.chars().all(|c| c.is_digit(10)) {
             return false;
@@ -638,7 +611,6 @@
         }
     }
     
->>>>>>> 3542c61e
     pub fn to_int(&self) -> Result<Int, i16> {
         if self.kind == NumberKind::NaN {
             return Err(ERR_INVALID_FORMAT);
@@ -652,12 +624,6 @@
         if !self.is_integer_like() {
             return Err(ERR_INVALID_FORMAT);
         }
-<<<<<<< HEAD
-
-        let digits = normalize_int_digits(&self.mantissa);
-        Ok(Int::new(digits, self.negative, NumberKind::Finite))
-    }
-=======
     
         let mut digits = self.mantissa.clone();
     
@@ -677,15 +643,12 @@
         Ok(Int::new(digits, self.negative, NumberKind::Finite))
     }
     
->>>>>>> 3542c61e
     pub fn is_nan(&self) -> bool {
         self.kind == NumberKind::NaN
     }
     pub fn is_infinity(&self) -> bool {
         self.kind == NumberKind::Infinity
     }
-<<<<<<< HEAD
-=======
     pub fn make_irrational(&mut self) -> Self {
         if self.kind == NumberKind::NaN || self.kind == NumberKind::Infinity || self.kind == NumberKind::NegInfinity {
             return self.clone()
@@ -693,7 +656,6 @@
         self.kind = NumberKind::Irrational;
         self.clone()
     }
->>>>>>> 3542c61e
 }
 
 fn normalize_int_digits(digits: &str) -> String {
