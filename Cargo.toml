[package]
name = "imagnum"
<<<<<<< HEAD
version = "0.1.14"
=======
version = "0.1.20"
>>>>>>> 3542c61e
edition = "2024"
authors = ["SirPigari"]
description = "A Rust library providing versatile numeric types supporting integers and floats designed for the Lucia programming language."
license = "MIT"
repository = "https://github.com/SirPigari/imagnum"
readme = "README.md"
keywords = ["numeric", "numbers", "float", "integer", "lucia"]
categories = ["mathematics"]
documentation = "https://docs.rs/imagnum"
homepage = "https://github.com/SirPigari/imagnum"

[dependencies]
once_cell = "1.21.3"

[lib]
path = "imagnum.rs"

[[bin]]
name = "repl"
path = "simple-repl.rs"<|MERGE_RESOLUTION|>--- conflicted
+++ resolved
@@ -1,10 +1,6 @@
 [package]
 name = "imagnum"
-<<<<<<< HEAD
-version = "0.1.14"
-=======
-version = "0.1.20"
->>>>>>> 3542c61e
+version = "0.1.21"
 edition = "2024"
 authors = ["SirPigari"]
 description = "A Rust library providing versatile numeric types supporting integers and floats designed for the Lucia programming language."
